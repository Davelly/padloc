import Stripe from "stripe";
import { Storage } from "@padloc/core/src/storage";
import { readBody } from "../transport/http";
import { ConfigParam } from "@padloc/core/src/config";
import {
    AccountFeatures,
    AccountQuota,
    RichContent,
    OrgQuota,
    ProvisioningStatus,
    OrgProvisioning,
    OrgFeatures,
    BasicProvisioner,
    AccountProvisioning,
    Provisioning,
    BasicProvisionerConfig,
} from "@padloc/core/src/provisioning";
import { uuid } from "@padloc/core/src/util";
import { Org, OrgInfo } from "@padloc/core/src/org";
import { createServer, IncomingMessage, ServerResponse } from "http";
import { getCryptoProvider } from "@padloc/core/src/platform";
import { base64ToBytes, bytesToBase64, stringToBytes } from "@padloc/core/src/encoding";
import { HMACKeyParams, HMACParams } from "@padloc/core/src/crypto";
import { URLSearchParams } from "url";
import { Account } from "@padloc/core/src/account";
import { Session } from "@padloc/core/src/session";

export class StripeProvisionerConfig extends BasicProvisionerConfig {
    @ConfigParam("string", true)
    secretKey!: string;

    @ConfigParam()
    publicKey!: string;

    @ConfigParam()
    url: string = "";

    @ConfigParam("number")
    port: number = 4000;

    @ConfigParam("string", true)
    portalSecret!: string;

    @ConfigParam("string", true)
    webhookSecret?: string;

    @ConfigParam("number")
    urlsExpireAfter: number = 48 * 60 * 60;

    @ConfigParam("number")
    forceSyncAfter: number = 24 * 60 * 60;

    @ConfigParam("string[]")
    disableBillingOn = ["ios", "android"];
}

enum Tier {
    Free = "free",
    Premium = "premium",
    Family = "family",
    Team = "team",
    Business = "business",
}

enum PortalAction {
    UpdateSubscription = "update_subscription",
    CancelSubscription = "cancel_subscription",
    ReactivateSubscription = "reactivate_subscription",
    UpdateBillingInfo = "update_billing_info",
    AddPaymentMethod = "add_payment_method",
}

// Noop tag used for syntax highlighting
const html = (strings: TemplateStringsArray, ...keys: any[]): string => {
    return strings.slice(0, strings.length - 1).reduce((p, s, i) => p + s + keys[i], "") + strings[strings.length - 1];
};

export class StripeProvisioner extends BasicProvisioner {
    private _stripe: Stripe;
    private _products = new Map<
        string,
        { product: Stripe.Product; tier: Tier; priceAnnual?: Stripe.Price; priceMonthly?: Stripe.Price }
    >();
    private _tiers = {
        [Tier.Free]: {
            order: 0,
            name: "Free",
            description: "For your basic password management needs.",
            minSeats: undefined,
            maxSeats: undefined,
            features: ["Unlimited vault items", "Unlimited devices"],
            disabledFeatures: [
                "Multi-Factor authentication",
                "Shared vaults",
                "Encrypted file storage",
                "Security Report",
                "Built-in Authenticator / One-Time Passwords",
                "Rich text notes with markdown support",
                "Restore vault items from history",
            ],
        },
        [Tier.Premium]: {
            order: 1,
            name: "Premium",
            description: "Advanced multi-factor authentication, encrypted file storage and more!",
            minSeats: undefined,
            maxSeats: undefined,
            features: [
                "Unlimited Vault Items",
                "Unlimited Devices",
                "Multi-Factor Authentication",
                "Up to 1GB encrypted file storage",
                "Security Report",
                "Built-in Authenticator / One-Time Passwords",
                "Rich text notes with markdown support",
                "Restore vault items from history",
            ],
            disabledFeatures: ["Shared Vaults"],
        },
        [Tier.Family]: {
            order: 2,
            name: "Family",
            description: "Easy and straightforward password management and file storage for the entire familiy.",
            minSeats: 5,
            maxSeats: 10,
            features: [
                "Unlimited Vault Items",
                "Unlimited Devices",
                "Multi-Factor Authentication",
                "Up to 1GB encrypted file storage",
                "Security Report",
                "Built-in Authenticator / One-Time Passwords",
                "Rich text notes with markdown support",
                "Restore vault items from history",
                "Share data between up to 5 users",
                "Up to 5 Shared Vaults",
            ],
            disabledFeatures: [],
        },
        [Tier.Team]: {
            order: 3,
            name: "Team",
            description: "Powerful collaborative password management for your team.",
            minSeats: 2,
            maxSeats: 50,
            features: [
                "Unlimited Vault Items",
                "Unlimited Devices",
                "Multi-Factor Authentication",
                "Up to 5GB encrypted file storage",
                "Security Report",
                "Built-in Authenticator / One-Time Passwords",
                "Rich text notes with markdown support",
                "Restore vault items from history",
                "Up to 20 Shared Vaults",
                "Up to 10 groups for easier permission management",
            ],
            disabledFeatures: [],
        },
        [Tier.Business]: {
            order: 4,
            name: "Business",
            description: "Best-in-class online protection for your business.",
            minSeats: 10,
            maxSeats: 200,
            features: [
                "Unlimited Vault Items",
                "Unlimited Devices",
                "Multi-Factor Authentication",
                "Up to 20GB encrypted file storage",
                "Security Report",
                "Built-in Authenticator / One-Time Passwords",
                "Rich text notes with markdown support",
                "Restore vault items from history",
                "Unlimited Vaults",
                "Unlimited Groups",
                "Directory Sync / Automatic Provisioning",
            ],
            disabledFeatures: [],
        },
    };

    constructor(public readonly config: StripeProvisionerConfig, public readonly storage: Storage) {
        super(storage);
        this._stripe = new Stripe(config.secretKey, { apiVersion: "2020-08-27" });
    }

    async init() {
        if (!this.config.portalSecret) {
            this.config.portalSecret = bytesToBase64(await getCryptoProvider().generateKey(new HMACKeyParams()));
        }

        await this._loadPlans();
        await this._startServer();
    }

    async accountDeleted(params: { email: string; accountId?: string }): Promise<void> {
        const { account } = await this.getProvisioning(params);

        if (account.metaData?.customer) {
            try {
                await this._stripe.customers.del(account.metaData.customer.id);
            } catch (e) {
                // If the customer is already gone we can ignore the error
                if (e.code !== "resource_missing") {
                    throw e;
                }
            }
            delete account.metaData.customer;
        }

        await super.accountDeleted(params);
    }

    async orgDeleted(org: OrgInfo): Promise<void> {
        await super.orgDeleted(org);

        const provisioning = org.owner && (await this.getProvisioning(org.owner));
        if (!provisioning) {
            return;
        }
        const { tier } = this._getSubscriptionInfo(provisioning.account.metaData.customer);

        if ([Tier.Business, Tier.Team, Tier.Family].includes(tier)) {
            await this._setTier(provisioning, Tier.Premium);
            await this._syncBilling(provisioning);
        }
    }

    async getProvisioning(opts: { email: string; accountId?: string | undefined }, session?: Session) {
        let provisioning = await super.getProvisioning(opts);
        if (
            provisioning.account.accountId &&
            (!provisioning.account.metaData?.customer ||
                !provisioning.account.metaData?.lastSync ||
                provisioning.account.metaData.lastSync < Date.now() - this.config.forceSyncAfter * 1000)
        ) {
            await this._syncBilling(provisioning);
        }

        provisioning = await super.getProvisioning(opts);

        // If there's a "premium feature" disabled, try to get an org's features instead
        for (const orgProvisioning of provisioning.orgs) {
            provisioning.account.features.attachments.disabled =
                provisioning.account.features.attachments.disabled && orgProvisioning.features.attachments.disabled;
            provisioning.account.features.totpField.disabled =
                provisioning.account.features.totpField.disabled && orgProvisioning.features.totpField.disabled;
            provisioning.account.features.notesField.disabled =
                provisioning.account.features.notesField.disabled && orgProvisioning.features.notesField.disabled;
            provisioning.account.features.itemHistory.disabled =
                provisioning.account.features.itemHistory.disabled && orgProvisioning.features.itemHistory.disabled;
        }

        if (!provisioning.account.features.attachments.disabled && !provisioning.account.quota.storage) {
            provisioning.account.quota.storage = 1000;
        }

        const platform = session?.device?.platform?.toLowerCase() || "";
        const runtime = session?.device?.runtime;
        if (runtime === "cordova" && this.config.disableBillingOn.includes(platform)) {
            provisioning.account.billingPage = undefined;
            for (const feature of Object.values(provisioning.account.features)) {
                if (feature.disabled) {
                    feature.message = {
                        type: "html",
                        content: html`
                            <div style="max-width: 20em">
                                <div class="large text-centering semibold">
                                    <i class="fa-ban"></i> Feature Not Available
                                </div>
                                <div class="top-margined">
                                    This feature is not available on this platform yet. Please use the
                                    <a href="https://web.padloc.app">web app</a> instead!
                                </div>
                            </div>
                        `,
                    };
                    feature.actionUrl = "https://web.padloc.app";
                    feature.actionLabel = "Open Web App";
                }
            }
        }

        return provisioning;
    }

    async orgOwnerChanged(
        org: OrgInfo,
        prevOwner: { email: string; id: string },
        newOwner: { email: string; id: string }
    ): Promise<void> {
        await super.orgOwnerChanged(org, prevOwner, newOwner);

        const [prevOwnerProv, newOwnerProv] = await Promise.all([
            this.getProvisioning(prevOwner),
            this.getProvisioning(newOwner),
        ]);

        const { tier } = this._getSubscriptionInfo(prevOwnerProv.account.metaData.customer);

        if ([Tier.Business, Tier.Team, Tier.Family].includes(tier)) {
            await this._setTier(prevOwnerProv, Tier.Premium);
        }

        await Promise.all([this._syncBilling(prevOwnerProv), this._syncBilling(newOwnerProv)]);
    }

    private async _setTier(provisioning: Provisioning, tier: Tier): Promise<void> {
        const { subscription, price } = this._getSubscriptionInfo(provisioning.account.metaData.customer);

        if (subscription) {
            const premium = this._getProduct(tier)!;
            const newPrice = price?.recurring?.interval === "month" ? premium.priceMonthly : premium.priceAnnual;
            await this._stripe.subscriptions.update(subscription.id, {
                cancel_at_period_end: false,
                proration_behavior: "create_prorations",
                items: [
                    {
                        id: subscription.items.data[0].id,
                        price: newPrice!.id,
                    },
                ],
            });
        }
    }

    private _getProduct(tier: Tier) {
        return [...this._products.values()].find((entry) => entry.tier === tier);
    }

    private _getSubscriptionInfo(customer: Stripe.Customer) {
        const subscription = customer.subscriptions?.data[0] || null;
        const item = subscription?.items.data[0];
        const prod = (item && this._products.get(item.price.product as string)) || {
            tier: Tier.Free,
            product: null,
        };
        return {
            ...prod,
            subscription,
            item,
            tierInfo: this._tiers[prod.tier],
            price: item?.price,
        };
    }

    private async _loadPlans() {
        this._products.clear();
        for await (const price of this._stripe.prices.list({ active: true, expand: ["data.product"] })) {
            const product = price.product as Stripe.Product;
            const tier = product.metadata.tier as Tier | undefined;
            if (!tier) {
                continue;
            }

            if (!this._products.has(product.id)) {
                this._products.set(product.id, {
                    tier,
                    product,
                });
            }

            this._products.get(product.id)![price.recurring?.interval === "month" ? "priceMonthly" : "priceAnnual"] =
                price;
        }
    }

    private async _getCustomer({ email, accountId, metaData }: AccountProvisioning, fetch = false) {
        let customer = metaData?.customer as Stripe.Customer | Stripe.DeletedCustomer | undefined;

        // Refresh customer
        if (customer && fetch) {
            customer = await this._stripe.customers.retrieve(customer.id, {
                expand: ["subscriptions", "tax_ids"],
            });
        }

        // Try to find customer with same email address that isn't assoziated with a different account or org
        if (!customer || customer.deleted) {
            const existingCustomers = await this._stripe.customers.list({
                email,
                expand: ["data.subscriptions", "data.tax_ids"],
            });
            customer = existingCustomers.data.find((c) => !c.metadata.account || c.metadata.account === accountId);
        }

        // Create a new customer
        if (!customer || customer.deleted) {
            const account = accountId ? await this.storage.get(Account, accountId).catch(() => null) : null;
            customer = await this._stripe.customers.create({
                email,
                name: account?.name,
                metadata: {
                    account: accountId!,
                },
            });
        }

        return customer;
    }

    private _getAccountQuota(tier: Tier) {
        switch (tier) {
            case Tier.Free:
                return new AccountQuota({
                    vaults: 1,
                    storage: 0,
                });
            default:
                return new AccountQuota({
                    vaults: 1,
                    storage: 1000,
                });
        }
    }

    private async _getUpgradeMessage(
        customer: Stripe.Customer,
        tiers: Tier[],
        title = "Upgrade Required",
        message = "Your current plan does not support this feature. Please upgrade to continue!",
        allowUpdate = true,
        highlightFeature?: string
    ): Promise<RichContent> {
        return {
            type: "html",
            content: html`
                <div style="max-width: ${Math.max(15 * tiers.length, 30)}em">
                    <h1 class="text-centering">${title}</h1>
                    <div class="margined text-centering">${message}</div>
                    ${!allowUpdate
                        ? html`
                              <div class="small negative highlighted padded margined box">
                                  You don't have the permissions to make changes to this subscription. Please ask the
                                  organization's owner to make any necessary changes.
                              </div>
                          `
                        : ""}
                    <div style="overflow-x: auto; margin: 0 -1em;">
                        <div
                            class="grid"
                            style="grid-template-columns: repeat(${tiers.length}, minmax(13em, 1fr)); padding: 0 1em;"
                        >
                            ${(
                                await Promise.all(
                                    tiers.map((tier) => this._renderTier(tier, customer, allowUpdate, highlightFeature))
                                )
                            ).join("")}
                        </div>
                    </div>
                </div>
            `,
        };
    }

    private async _getAccountFeatures(tier: Tier, customer: Stripe.Customer) {
        const features = new AccountFeatures();

        if (tier === Tier.Free) {
            features.manageAuthenticators.disabled = true;
            features.manageAuthenticators.message = await this._getUpgradeMessage(
                customer,
                [Tier.Premium, Tier.Family, Tier.Team, Tier.Business],
                undefined,
                undefined,
                true,
                "Multi-Factor Authentication"
            );
            features.attachments.disabled = true;
            features.attachments.message = await this._getUpgradeMessage(
                customer,
                [Tier.Premium, Tier.Family, Tier.Team, Tier.Business],
                undefined,
                undefined,
                true,
                "File Storage"
            );
            features.totpField.disabled = true;
            features.totpField.message = await this._getUpgradeMessage(
                customer,
                [Tier.Premium, Tier.Family, Tier.Team, Tier.Business],
                undefined,
                undefined,
                true,
                "Authenticator"
            );
            features.notesField.disabled = true;
            features.notesField.message = await this._getUpgradeMessage(
                customer,
                [Tier.Premium, Tier.Family, Tier.Team, Tier.Business],
                undefined,
                undefined,
                true,
                "Rich text notes with markdown support"
            );
            features.securityReport.disabled = true;
            features.securityReport.message = await this._getUpgradeMessage(
                customer,
                [Tier.Premium, Tier.Family, Tier.Team, Tier.Business],
                undefined,
                undefined,
                true,
                "Security Report"
            );
            features.itemHistory.disabled = true;
            features.itemHistory.message = await this._getUpgradeMessage(
                customer,
                [Tier.Premium, Tier.Family, Tier.Team, Tier.Business],
                undefined,
                undefined,
                true,
<<<<<<< HEAD
                "history"
=======
                "History"
>>>>>>> 9d70627e
            );
        }

        if (![Tier.Premium, Tier.Family, Tier.Team, Tier.Business].includes(tier)) {
            features.createOrg.disabled = true;
            features.createOrg.message = await this._getUpgradeMessage(customer, [
                Tier.Premium,
                Tier.Family,
                Tier.Team,
                Tier.Business,
            ]);
        }

        return features;
    }

    private _getOrgQuota(customer: Stripe.Customer) {
        const { item, tier } = this._getSubscriptionInfo(customer);

        switch (tier) {
            case Tier.Family:
                return new OrgQuota({
                    members: item?.quantity || 1,
                    vaults: 5,
                    groups: 0,
                    storage: 1000,
                });
            case Tier.Team:
                return new OrgQuota({
                    members: item?.quantity || 1,
                    vaults: 20,
                    groups: 10,
                    storage: 5000,
                });
            case Tier.Business:
                return new OrgQuota({
                    members: item?.quantity || 1,
                    vaults: 50,
                    groups: 20,
                    storage: 5000,
                });
            default:
                return new OrgQuota({
                    members: 1,
                    vaults: 0,
                    groups: 0,
                    storage: 0,
                });
        }
    }

    private async _getOrgFeatures(customer: Stripe.Customer, tier: Tier, quota: OrgQuota, org?: Org | null) {
        const features = new OrgFeatures();

        switch (tier) {
            case Tier.Family:
                features.addGroup.hidden = true;
                features.addGroup.disabled = true;
                features.directorySync.hidden = true;
                features.directorySync.disabled = true;
                break;
            case Tier.Team:
                features.directorySync.hidden = false;
                features.directorySync.disabled = true;
                features.directorySync.message = await this._getUpgradeMessage(
                    customer,
                    [Tier.Business],
                    "Upgrade Required",
                    "Directory sync is not available for this plan. Please ugrade to the Business plan to continue!",
                    false,
                    "Directory Sync"
                );
                features.directorySync.messageOwner = await this._getUpgradeMessage(
                    customer,
                    [Tier.Business],
                    "Upgrade Required",
                    "Directory sync is not available for this plan. Please ugrade to the Business plan to continue!",
                    true,
                    "Directory Sync"
                );
                break;
        }

        if (org) {
            if (org.members.length >= (this._tiers[tier]?.maxSeats || 0)) {
                features.addMember.disabled = true;
                features.addMember.message = await this._getUpgradeMessage(
                    customer,
                    [Tier.Team, Tier.Business],
                    "Upgrade Required",
                    "You have reached the maximum number of organization members for this plan. Please upgrade to the next tier to add more!",
                    false
                );
                features.addMember.messageOwner = await this._getUpgradeMessage(
                    customer,
                    [Tier.Team, Tier.Business],
                    "Upgrade Required",
                    "You have reached the maximum number of organization members for this plan. Please upgrade to the next tier to add more!",
                    true
                );
            } else if (quota.members !== -1 && org?.members.length >= quota.members) {
                features.addMember.disabled = true;
                features.addMember.message = {
                    type: "plain",
                    content:
                        "You have reached your member limit. Please ask the organization owner to increase the number of seats in your subscription!",
                };
                features.addMember.messageOwner = {
                    type: "html",
                    content: html`
                        <div style="max-width: 20em;">
                            <h1 class="text-centering">Additional Seats Required</h1>
                            <div class="margined">
                                You have reached your member limit. Please increase the number of seats in your
                                subscription!
                            </div>
                            <a href="${await this._getPortalUrl(customer, PortalAction.UpdateSubscription, tier)}">
                                <button class="primary text-centering fill-horizontally">Add Seats</button>
                            </a>
                        </div>
                    `,
                };
            }
            if (quota.groups !== -1 && org?.groups.length >= quota.groups) {
                features.addGroup.disabled = true;
                features.addGroup.message = await this._getUpgradeMessage(
                    customer,
                    [Tier.Team, Tier.Business],
                    "Upgrade Required",
                    "You have reached the maximum number of groups for this plan. Please upgrade to the next tier to add more!",
                    false,
                    "Groups"
                );
                features.addGroup.messageOwner = await this._getUpgradeMessage(
                    customer,
                    [Tier.Team, Tier.Business],
                    "Upgrade Required",
                    "You have reached the maximum number of groups for this plan. Please upgrade to the next tier to add more!",
                    true,
                    "Groups"
                );
            }
            if (quota.vaults !== -1 && org?.vaults.length >= quota.vaults) {
                features.addVault.disabled = true;
                features.addVault.message = await this._getUpgradeMessage(
                    customer,
                    [Tier.Family, Tier.Team, Tier.Business],
                    "Upgrade Required",
                    "You have reached the maximum number of vaults for this plan. Please upgrade to the next tier to add more!",
                    false,
                    "Vaults"
                );
                features.addVault.messageOwner = await this._getUpgradeMessage(
                    customer,
                    [Tier.Family, Tier.Team, Tier.Business],
                    "Upgrade Required",
                    "You have reached the maximum number of vaults for this plan. Please upgrade to the next tier to add more!",
                    true,
                    "Vaults"
                );
            }
        }

        return features;
    }

    private async _getOrgProvisioning(
        account: AccountProvisioning,
        customer: Stripe.Customer,
        existing?: OrgProvisioning
    ) {
        const { tier, subscription } = this._getSubscriptionInfo(customer);

        const org = existing && (await this.storage.get(Org, existing.orgId).catch(() => null));
        const quota = this._getOrgQuota(customer);

        const provisioning = new OrgProvisioning({
            orgId: existing?.orgId || (await uuid()),
            orgName:
                org?.name ||
                (tier === Tier.Family
                    ? "Family"
                    : tier === Tier.Team
                    ? "My Team"
                    : tier === Tier.Business
                    ? "My Business"
                    : "My Org"),
            owner: {
                email: account.email,
                accountId: account.accountId,
            },
            autoCreate: !org,
            quota,
            features: await this._getOrgFeatures(customer, tier, quota, org),
        });

        switch (subscription?.status || "canceled") {
            case "canceled":
                provisioning.status = ProvisioningStatus.Frozen;
                provisioning.statusMessage =
                    "This organization has been frozen because the subscription was canceled! Please renew the subscription to unfreeze it!";
                break;
            case "unpaid":
                provisioning.status = ProvisioningStatus.Frozen;
                provisioning.statusMessage =
                    "This organization has been frozen because there was a problem with the last payment. Please review your billing info and update your payment method if necessary!";
                break;
            default:
                provisioning.status = ProvisioningStatus.Active;
        }

        if (org && provisioning.status === ProvisioningStatus.Active) {
            if (org.members.length > provisioning.quota.members) {
                provisioning.status = ProvisioningStatus.Frozen;
                provisioning.statusMessage =
                    "This organization has been frozen because it's number of members exceeds the number of seats in your current subscription. To unfreeze this organization, please either purchase additional seats or remove members until the number of members matches the number of seats.";
            } else if (org.groups.length > provisioning.quota.groups) {
                provisioning.status = ProvisioningStatus.Frozen;
                provisioning.statusMessage =
                    "This organization has been frozen because it's number of groups exceeds the maximum number of groups allowed in your current plan. To unfreeze this organization, please either upgrade to a higher tier or remove groups until the number of groups matches your quota";
            } else if (org.vaults.length > provisioning.quota.vaults) {
                provisioning.status = ProvisioningStatus.Frozen;
                provisioning.statusMessage =
                    "This organization has been frozen because it's number of vaults exceeds the maximum number of vaults allowed in your current plan. To unfreeze this organization, please either upgrade to a higher tier or remove vaults until the number of vaults matches your quota";
            }
        }

        return provisioning;
    }

    protected async _syncBilling({ account, orgs }: Provisioning) {
        const customer = await this._getCustomer(account, true);
        const { subscription, tier } = this._getSubscriptionInfo(customer);
        const paymentMethods = (await this._stripe.customers.listPaymentMethods(customer.id, { type: "card" })).data;
        const latestInvoice =
            subscription &&
            (await this._stripe.invoices.retrieve(subscription.latest_invoice as string, {
                expand: ["payment_intent", "lines.data.price.product"],
            }));

        switch (subscription?.status) {
            case "canceled":
            case "incomplete":
            case "incomplete_expired":
            case "past_due":
            case "unpaid":
                account.status = ProvisioningStatus.Frozen;
                account.actionLabel = "Learn More";
                account.actionUrl = "https://padloc.app/help/"; // TODO: Point to specific article/section
                break;
            default:
                account.status = ProvisioningStatus.Active;
                account.actionLabel = "";
                account.actionUrl = "";
        }

        account.quota = this._getAccountQuota(tier);
        account.features = await this._getAccountFeatures(tier, customer);

        if (!account.metaData) {
            account.metaData = {};
        }
        account.metaData.customer = customer;
        account.metaData.paymentMethods = paymentMethods;
        account.metaData.latestInvoice = latestInvoice;

        if (subscription?.status === "trialing" && !account.metaData.firstTrialStarted) {
            account.metaData.firstTrialStarted = Date.now();
        }

        account.billingPage = await this._renderBillingPage(customer, paymentMethods, latestInvoice);

        const existingOrg = orgs.find((o) => o.owner.email === account.email);

        if (existingOrg || [Tier.Family, Tier.Team, Tier.Business].includes(tier)) {
            const org = await this._getOrgProvisioning(account, customer, existingOrg);
            await this.storage.save(org);
            account.orgs = [org.id];
            // Org will be auto-created, so hide create org button now
            account.features.createOrg.hidden = true;
        }

        account.metaData.lastSync = Date.now();

        await this.storage.save(account);
    }

    private async _getStripeUrl(customer: Stripe.Customer, action?: PortalAction, tier?: Tier) {
        const { subscription } = this._getSubscriptionInfo(customer);

        if (
            action &&
            [PortalAction.UpdateSubscription, PortalAction.CancelSubscription].includes(action) &&
            !subscription
        ) {
            tier = tier || Tier.Premium;
            const tierInfo = this._tiers[tier];
            const price = this._getProduct(tier)?.priceMonthly;

            if (!price) {
                return null;
            }

            const session = await this._stripe.checkout.sessions.create({
                customer: customer.id,
                cancel_url: `${this.config.url}/callback`,
                success_url: `${this.config.url}/callback`,
                mode: "subscription",
                payment_method_types: ["card"],
                line_items: [
                    {
                        price: price.id,
                        adjustable_quantity:
                            tierInfo.minSeats || tierInfo.maxSeats
                                ? {
                                      enabled: true,
                                      minimum: Math.max(tierInfo.minSeats),
                                      maximum: tierInfo.maxSeats,
                                  }
                                : undefined,
                        quantity: tierInfo.minSeats || 1,
                    },
                ],
                subscription_data: {
                    trial_period_days: 30,
                },
                automatic_tax: {
                    enabled: true,
                },
                tax_id_collection: {
                    enabled: true,
                },
                customer_update: {
                    name: "auto",
                    address: "auto",
                    shipping: "never",
                },
            });
            return session.url;
        }

        const session = await this._stripe.billingPortal.sessions.create({
            customer: customer.id,
            return_url: `${this.config.url}/callback`,
        });

        switch (action) {
            case PortalAction.UpdateSubscription:
                if (!subscription) {
                    return null;
                }

                if (!tier) {
                    return `${session.url}/subscriptions/${subscription.id}/update`;
                }

                const prod = this._getProduct(tier);
                if (!prod) {
                    return null;
                }
                const { priceMonthly, priceAnnual } = prod;
                const currentPrice = subscription!.items.data[0].price;
                const price = currentPrice.recurring?.interval === "month" ? priceMonthly : priceAnnual;

                if (!price) {
                    return null;
                }

                return `${session.url}/subscriptions/${subscription.id}/preview/${price.id}`;
            case PortalAction.CancelSubscription:
                if (!subscription) {
                    return null;
                }
                return `${session.url}/subscriptions/${subscription.id}/cancel`;
            case PortalAction.ReactivateSubscription:
                if (!subscription) {
                    return null;
                }
                return `${session.url}/subscriptions/${subscription.id}/reactivate`;
            case PortalAction.UpdateBillingInfo:
                return `${session.url}/customer/update`;
            case PortalAction.AddPaymentMethod:
                return `${session.url}/payment_methods`;
            default:
                return session.url;
        }
    }

    protected async _handlePortalRequest(httpReq: IncomingMessage, httpRes: ServerResponse) {
        const params = new URL(httpReq.url!, "http://localhost").searchParams;

        if (!(await this._verifyPortalParams(params))) {
            httpRes.writeHead(401);
            httpRes.write("Invalid or expired url!");
            httpRes.end();
        }

        const email = params.get("email");
        const action = (params.get("action") as PortalAction | null) || undefined;
        const tier = (params.get("tier") as Tier | null) || undefined;

        if (!email) {
            httpRes.statusCode = 400;
            httpRes.end();
            return;
        }

        const provisioning = await this.getProvisioning({ email });

        if (!provisioning.account.accountId) {
            httpRes.statusCode = 400;
            httpRes.end();
            return;
        }

        const customer = await this._getCustomer(provisioning.account);

        const url = await this._getStripeUrl(customer, action, tier);

        if (!url) {
            httpRes.statusCode = 400;
            httpRes.end();
            return;
        }

        httpRes.writeHead(302, { Location: url });
        httpRes.end();
    }

    private async _signPortalParams(params: URLSearchParams) {
        params.set("ts", Date.now().toString());

        params.sort();

        const sig = await getCryptoProvider().sign(
            base64ToBytes(this.config.portalSecret),
            stringToBytes(params.toString()),
            new HMACParams()
        );

        params.set("sig", bytesToBase64(sig));
    }

    private async _verifyPortalParams(params: URLSearchParams) {
        const sig = params.get("sig");
        const ts = Number(params.get("ts"));

        if (!sig || isNaN(ts) || Date.now() - ts < 0 || Date.now() - ts > this.config.urlsExpireAfter * 1000) {
            return false;
        }

        params.delete("sig");
        params.sort();

        return getCryptoProvider().verify(
            base64ToBytes(this.config.portalSecret),
            base64ToBytes(sig),
            stringToBytes(params.toString()),
            new HMACParams()
        );
    }

    private async _getPortalUrl(customer: Stripe.Customer, action?: PortalAction, tier?: Tier) {
        const url = new URL(`${this.config.url}/portal`);

        url.searchParams.set("email", customer.email!);

        if (action) {
            url.searchParams.set("action", action);
        }

        if (tier) {
            url.searchParams.set("tier", tier);
        }

        await this._signPortalParams(url.searchParams);

        return url.toString();
    }

    private async _renderTier(tier: Tier, cus: Stripe.Customer, allowUpdate = true, highlightFeature?: string) {
        const prod = this._getProduct(tier)!;
        if (!prod) {
            return "";
        }
        const { priceMonthly, priceAnnual } = prod;
        const { subscription, item, price, tier: currentTier } = this._getSubscriptionInfo(cus);
        const isCurrent = currentTier === tier;
        const perSeat = [Tier.Team, Tier.Business].includes(tier);
        const info = this._tiers[tier];
        const hf = highlightFeature?.toLowerCase();

        let monthlyQuote = priceMonthly?.unit_amount || 0;
        let annualQuote = priceAnnual?.unit_amount || 0;
        if (tier === Tier.Family) {
            monthlyQuote *= 5;
            annualQuote *= 5;
        }

        const res = html`
            <div class="box vertical layout">
                <div class="padded bg-dark border-bottom">
                    <div class="horizontal start-aligning layout uppercase semibold">
                        <div class="stretch">${info.name}</div>
                        ${isCurrent ? html`<div class="micro tag highlighted">Current Plan</div>` : ""}
                    </div>
                    <div class="small top-half-margined" style="line-height: 1.1em">
                        ${priceMonthly && (!price || price.recurring?.interval === "month")
                            ? html`
                                  <span class="highlighted nowrap uppercase">
                                      <span class="bold large">$${(monthlyQuote / 100).toFixed(2)}</span>
                                      ${perSeat ? "/ seat " : ""} / month
                                  </span>
                              `
                            : ""}
                        ${priceAnnual && (!price || price.recurring?.interval === "year")
                            ? html`
                                  ${priceMonthly ? html`<span class="small">or </span>` : ""}
                                  <span class="highlighted nowrap uppercase">
                                      <span class="bold large">$${(annualQuote / 100).toFixed(2)}</span>
                                      ${perSeat ? "/ seat " : ""} / year
                                  </span>
                              `
                            : ""}
                    </div>
                    <div class="tiny subtle top-margined">${info.description}</div>
                </div>
                <div class="small stretch vertical layout">
                    ${info.features
                        .map(
                            (feature) =>
                                html`
                                    <div
                                        class="padded list-item horizontal spacing start-aligning layout ${hf &&
                                        feature.toLowerCase().includes(hf)
                                            ? "highlighted bold"
                                            : ""}"
                                    >
                                        <pl-icon icon="check"></pl-icon>
                                        <div class="stretch">${feature}</div>
                                    </div>
                                `
                        )
                        .join("")}
                    ${info.disabledFeatures
                        .map(
                            (feature) =>
                                html`
                                    <div
                                        class="padded list-item horizontal spacing start-aligning layout ${hf &&
                                        feature.toLowerCase().includes(hf)
                                            ? "highlighted bold"
                                            : ""}"
                                    >
                                        <pl-icon icon="cancel"></pl-icon>
                                        <div class="stretch"><s>${feature}</s></div>
                                    </div>
                                `
                        )
                        .join("")}
                    <div class="list-item stretch"></div>
                    ${(isCurrent && tier === Tier.Free) || !allowUpdate
                        ? ""
                        : isCurrent
                        ? html`
                              <div class="padded">
                                  ${item?.quantity && item.quantity > 1
                                      ? html`
                                            <div class="text-centering padded bottom-margined">
                                                <strong>Current seats:</strong> ${item.quantity}
                                            </div>
                                        `
                                      : ""}
                                  <a href="${await this._getPortalUrl(cus, PortalAction.UpdateSubscription, tier)}">
                                      <button class="text-centering fill-horizontally">Update</button>
                                  </a>
                              </div>
                          `
                        : html`
                              <div class="padded">
                                  <a href="${await this._getPortalUrl(cus, PortalAction.UpdateSubscription, tier)}">
                                      <button class="primary text-centering fill-horizontally">
                                          ${subscription ? "Switch" : "Try Now"}
                                      </button>
                                  </a>
                              </div>
                          `}
                </div>
            </div>
        `;
        return res;
    }

    private async _renderSubscription(
        customer: Stripe.Customer,
        paymentMethods: Stripe.PaymentMethod[],
        latestInvoice: Stripe.Invoice | null
    ) {
        const { tier, tierInfo, subscription, item } = this._getSubscriptionInfo(customer);
        const paymentMethod =
            subscription && paymentMethods.find((pm) => pm.id === subscription.default_payment_method);
        const country = customer.address?.country || paymentMethod?.card?.country || undefined;
        const periodEnd = (subscription && new Date(subscription.current_period_end * 1000))?.toLocaleDateString(
            country
        );
        const status = subscription?.status || "active";
        const paymentError = (latestInvoice?.payment_intent as Stripe.PaymentIntent)?.last_payment_error;

        return html`
            <div class="box vertical layout">
                <div class="padded bg-dark border-bottom">
                    <div class="horizontal start-aligning layout uppercase semibold">
                        <div class="stretch">${tierInfo.name}</div>
                        <div class="tiny tag ${["active", "trialing"].includes(status) ? "highlighted" : "warning"}">
                            ${status}
                        </div>
                    </div>
                    ${subscription
                        ? html`
                              <div
                                  class="small ${paymentError || subscription.cancel_at_period_end
                                      ? "negative highlighted"
                                      : "subtle"} top-half-margined"
                              >
                                  ${paymentError
                                      ? html`<pl-icon icon="error" class="inline"></pl-icon>
                                            Payment failed
                                            ${paymentError.payment_method?.card
                                                ? html`
                                                      using <pl-icon icon="credit" class="inline"></pl-icon> ••••
                                                      ${paymentError.payment_method.card.last4}
                                                  `
                                                : ""} `
                                      : subscription.cancel_at_period_end
                                      ? html` Cancels on ${periodEnd} `
                                      : html`
                                            Renews on ${periodEnd}
                                            ${paymentMethod?.card
                                                ? html`
                                                      using <pl-icon icon="credit" class="inline"></pl-icon> ••••
                                                      ${paymentMethod.card.last4}
                                                  `
                                                : ""}
                                        `}
                              </div>
                          `
                        : ""}
                </div>
                <div class="small">
                    ${tierInfo.features
                        .map(
                            (feature) => html`
                                <div class="padded list-item start-aligning spacing horizontal layout">
                                    <pl-icon icon="check"></pl-icon>
                                    <div class="stretch">${feature}</div>
                                </div>
                            `
                        )
                        .join("")}
                    ${tierInfo.disabledFeatures
                        .map(
                            (feature) => html`
                                <div class="padded list-item start-aligning spacing horizontal layout">
                                    <pl-icon icon="cancel"></pl-icon>
                                    <div class="stretch"><s>${feature}</s></div>
                                </div>
                            `
                        )
                        .join("")}
                    <div class="padded list-item spacing vertical layout">
                        ${subscription
                            ? html`
                                  ${item?.quantity && item.quantity > 1
                                      ? html`
                                            <div class="text-centering padded bottom-margined">
                                                <strong>Current seats:</strong>
                                                ${item.quantity}
                                            </div>
                                        `
                                      : ""}
                                  ${subscription.cancel_at_period_end
                                      ? html`
                                            <a
                                                href="${await this._getPortalUrl(
                                                    customer,
                                                    PortalAction.ReactivateSubscription
                                                )}"
                                            >
                                                <button class="primary text-centering fill-horizontally">
                                                    Reactive
                                                </button>
                                            </a>
                                        `
                                      : html`
                                            <a
                                                href="${await this._getPortalUrl(
                                                    customer,
                                                    PortalAction.UpdateSubscription,
                                                    tier
                                                )}"
                                            >
                                                <button class="text-centering fill-horizontally">Update</button>
                                            </a>
                                            <a href="#billing-plans">
                                                <button class="primary text-centering fill-horizontally">
                                                    Switch Plan
                                                </button>
                                            </a>
                                        `}
                              `
                            : html`
                                  <a href="#billing-plans">
                                      <button class="primary text-centering fill-horizontally">Upgrade</button>
                                  </a>
                              `}
                    </div>
                </div>
            </div>
            ${latestInvoice
                ? html`
                      <div class="box vertical layout">
                          <div class="padded bg-dark border-bottom">
                              <div class="horizontal start-aligning layout uppercase semibold">
                                  <div class="stretch">Latest Invoice</div>
                                  <div class="tiny tag ${paymentError ? "negative" : ""} highlighted">
                                      ${paymentError ? "failed payment" : latestInvoice.status}
                                  </div>
                              </div>
                              <div class="small subtle top-half-margined">
                                  ${new Date(latestInvoice.created * 1000).toLocaleDateString(country)}
                              </div>
                          </div>
                          <div>
                              <a
                                  href="${latestInvoice.hosted_invoice_url!}"
                                  class="${paymentError ? "negative highlighted" : ""}"
                              >
                                  <div class="small double-padded list-item">
                                      ${latestInvoice.lines.data
                                          .map(
                                              (line) => html`
                                                  <div class="spacing horizontal layout">
                                                      <div class="stretch">${line.description}</div>
                                                      <div class="bold">
                                                          ${new Intl.NumberFormat(country, {
                                                              style: "currency",
                                                              currency: line.currency,
                                                          }).format(line.amount / 100)}
                                                      </div>
                                                  </div>
                                              `
                                          )
                                          .join("")}
                                      ${latestInvoice.lines.data.length > 1
                                          ? html`
                                                <div class="horizontal top-margined layout">
                                                    <div class="stretch"></div>
                                                    <div
                                                        class="bold padded"
                                                        style="margin-right: -0.5em; border-top: solid 1px;"
                                                    >
                                                        ${new Intl.NumberFormat(country, {
                                                            style: "currency",
                                                            currency: latestInvoice.currency,
                                                        }).format(latestInvoice.total / 100)}
                                                    </div>
                                                </div>
                                            `
                                          : ""}
                                      ${paymentError
                                          ? html`
                                                <div class="top-margined bold">
                                                    <pl-icon icon="error" class="inline"></pl-icon>
                                                    ${paymentError.message ||
                                                    "There was a problem with your payment method."}
                                                </div>
                                            `
                                          : ""}
                                  </div>
                              </a>
                              <div class="small padded list-item spacing vertical layout">
                                  <a href="${await this._getPortalUrl(customer)}">
                                      <button class="text-centering fill-horizontally">All Invoices</button>
                                  </a>
                              </div>
                          </div>
                      </div>
                  `
                : ""}
        `;
    }

    private async _renderCustomerInfo(
        customer: Stripe.Customer,
        paymentMethods: Stripe.PaymentMethod[],
        latestInvoice: Stripe.Invoice | null
    ) {
        const paymentIntent = latestInvoice?.payment_intent as Stripe.PaymentIntent;
        const paymentError = paymentIntent?.last_payment_error;
        return html`
            <div class="box vertical layout">
                <div class="padded bg-dark border-bottom uppercase semibold">Billing Address</div>
                <div class="small vertical layout">
                    <div class="list-item padded">
                        <div class="small highlighted">Email</div>
                        <div>${customer.email}</div>
                    </div>
                    <div class="list-item padded">
                        <div class="small highlighted">Address</div>
                        ${customer.name ? html`<div>${customer.name}</div>` : ""}
                        ${customer.address?.line1 ? html`<div>${customer.address?.line1}</div>` : ""}
                        ${customer.address?.line2 ? html`<div>${customer.address?.line2}</div>` : ""}
                        ${customer.address?.city
                            ? html`<div>${customer.address?.postal_code} ${customer.address?.city}</div>`
                            : ""}
                    </div>
                    ${customer.tax_ids?.data[0]
                        ? html`
                              <div class="list-item padded">
                                  <div class="small highlighted">Tax ID</div>
                                  <div>${customer.tax_ids.data[0].value}</div>
                              </div>
                          `
                        : ""}
                    <div class="padded list-item">
                        <a href="${await this._getPortalUrl(customer, PortalAction.UpdateBillingInfo)}">
                            <button class="text-centering fill-horizontally">Update</button>
                        </a>
                    </div>
                </div>
            </div>

            <div class="box vertical layout">
                <div class="padded bg-dark border-bottom uppercase semibold">Payment Methods</div>
                <div class="small vertical layout">
                    ${paymentMethods
                        .map(({ id, card }) => {
                            return html`
                                ${card
                                    ? html`
                                          <div class="double-padded list-item">
                                              <div class="center-aligning spacing horizontal layout">
                                                  <pl-icon icon="credit"></pl-icon>
                                                  <div class="stretch">•••• ${card.last4}</div>
                                                  <div class="subtle">Expires ${card.exp_month} / ${card.exp_year}</div>
                                              </div>
                                              ${paymentError && paymentError.payment_method?.id === id
                                                  ? html`<div class="negative highlighted top-margined">
                                                        <pl-icon icon="error" class="inline"></pl-icon>
                                                        ${paymentError.message ||
                                                        "There was a problem with your payment method."}
                                                    </div>`
                                                  : ""}
                                          </div>
                                      `
                                    : ""}
                            `;
                        })
                        .join("")}
                    <div class="padded list-item stretch">
                        ${paymentMethods.length
                            ? html`
                                  <a href="${await this._getPortalUrl(customer)}">
                                      <button class="text-centering fill-horizontally">Update</button>
                                  </a>
                              `
                            : html`
                                  <a href="${await this._getPortalUrl(customer, PortalAction.AddPaymentMethod)}">
                                      <button class="text-centering fill-horizontally">Add Payment Method</button>
                                  </a>
                              `}
                    </div>
                </div>
            </div>
        `;
    }

    private async _renderBillingPage(
        customer: Stripe.Customer,
        paymentMethods: Stripe.PaymentMethod[],
        latestInvoice: Stripe.Invoice | null
    ): Promise<RichContent> {
        // const { tier } = this._getSubscriptionInfo(customer);
        return {
            type: "html",
            content: html`
                <div>
                    <h2 class="padded">Subscription</h2>

                    <div class="grid" style="--grid-column-width: 15em; align-items: start;">
                        ${await this._renderSubscription(customer, paymentMethods, latestInvoice)}
                    </div>
                </div>

                <div>
                    <h2 class="padded">Billing Info</h2>

                    <div class="grid" style="--grid-column-width: 15em; align-items: start;">
                        ${await this._renderCustomerInfo(customer, paymentMethods, latestInvoice)}
                    </div>
                </div>

                <h2 class="padded" id="billing-plans">Plans</h2>
                <div class="grid" style="--grid-column-width: 13em">
                    ${(
                        await Promise.all(
                            [Tier.Free, Tier.Premium, Tier.Family, Tier.Team, Tier.Business]
                                // .filter((t) => this._tiers[t].order >= this._tiers[tier].order)
                                .map((tier) => this._renderTier(tier, customer))
                        )
                    ).join("\n")}
                </div>
            `,
        };
    }

    private async _handleStripeEvent(httpReq: IncomingMessage, httpRes: ServerResponse) {
        httpRes.on("error", (e) => {
            console.error(e);
        });

        let event: Stripe.Event;

        try {
            const body = await readBody(httpReq);
            if (this.config.webhookSecret) {
                event = this._stripe.webhooks.constructEvent(
                    body,
                    httpReq.headers["stripe-signature"] as string,
                    this.config.webhookSecret
                );
            } else {
                event = JSON.parse(body);
            }
        } catch (e) {
            httpRes.statusCode = 400;
            httpRes.end();
            return;
        }

        let customer: Stripe.Customer | Stripe.DeletedCustomer | undefined = undefined;

        switch (event.type) {
            case "customer.updated":
                customer = event.data.object as Stripe.Customer;
                break;
            case "customer.subscription.deleted":
            case "customer.subscription.created":
            case "customer.subscription.updated":
                const sub = event.data.object as Stripe.Subscription;
                customer = await this._stripe.customers.retrieve(sub.customer as string);
                break;
        }
        if (customer && !customer.deleted && customer.email) {
            const provisioning = await this.getProvisioning({
                email: customer.email,
                accountId: customer.metadata.account,
            });
            await this._syncBilling(provisioning);
        }

        httpRes.statusCode = 200;
        httpRes.end();
    }

    protected async _handleSyncBilling(httpReq: IncomingMessage, httpRes: ServerResponse) {
        let params: { email: string; accountId?: string };
        try {
            const body = await readBody(httpReq);
            params = JSON.parse(body);
        } catch (e) {
            httpRes.statusCode = 400;
            httpRes.end();
            return;
        }

        const provisioning = await this.getProvisioning({
            email: params.email,
            accountId: params.accountId,
        });

        await this._syncBilling(provisioning);

        httpRes.statusCode = 200;
        httpRes.end();
    }

    protected async _handleCallbackRequest(_httpReq: IncomingMessage, httpRes: ServerResponse) {
        // const params = new URL(httpReq.url!, "http://localhost").searchParams;
        // const message = params.get("message");

        httpRes.write(
            html`
                <!DOCTYPE html>
                <html>
                    <head>
                        <script>
                            window.close();
                        </script>
                    </head>
                    <body></body>
                </html>
            `
        );
        httpRes.end();
    }

    protected async _handleRequest(httpReq: IncomingMessage, httpRes: ServerResponse) {
        const path = new URL(httpReq.url!, "http://localhost").pathname;

        if (path.endsWith("/stripe_webhooks")) {
            if (httpReq.method !== "POST") {
                httpRes.statusCode = 405;
                httpRes.end();
                return;
            }

            return this._handleStripeEvent(httpReq, httpRes);
        }

        if (path.endsWith("/sync")) {
            if (httpReq.method !== "POST") {
                httpRes.statusCode = 405;
                httpRes.end();
                return;
            }

            return this._handleSyncBilling(httpReq, httpRes);
        }

        if (path.endsWith("/portal")) {
            if (httpReq.method !== "GET") {
                httpRes.statusCode = 405;
                httpRes.end();
                return;
            }

            return this._handlePortalRequest(httpReq, httpRes);
        }

        if (path.endsWith("/callback")) {
            if (httpReq.method !== "GET") {
                httpRes.statusCode = 405;
                httpRes.end();
                return;
            }

            return this._handleCallbackRequest(httpReq, httpRes);
        }

        httpRes.statusCode = 400;
        httpRes.end();
    }

    private async _startServer() {
        const server = createServer((req, res) => this._handleRequest(req, res));
        server.listen(this.config.port);
    }
}<|MERGE_RESOLUTION|>--- conflicted
+++ resolved
@@ -510,11 +510,7 @@
                 undefined,
                 undefined,
                 true,
-<<<<<<< HEAD
-                "history"
-=======
                 "History"
->>>>>>> 9d70627e
             );
         }
 
