--- conflicted
+++ resolved
@@ -184,13 +184,8 @@
 
         // Add device to trusted devices
         const auth = await this.storage.get(Auth, acc.email);
-<<<<<<< HEAD
-        if (this.context.device && !auth.trustedDevices.some(({ id }) => id === this.context.device!.id)) {
+        if (this.context.device && !auth.trustedDevices.some(({ id }) => equalCT(id, this.context.device!.id))) {
             auth.trustedDevices.push(this.context.device);
-=======
-        if (this.device && !auth.trustedDevices.some(({ id }) => equalCT(id, this.device!.id))) {
-            auth.trustedDevices.push(this.device);
->>>>>>> cab32970
         }
         await this.storage.save(auth);
 
